version: 1.2
workflows:
   - name: cnv_germline_case_scattered_workflow
     subclass: WDL
     primaryDescriptorPath: /scripts/cnv_wdl/germline/cnv_germline_case_scattered_workflow.wdl
     testParameterFiles:
          - /scripts/cnv_cromwell_tests/germline/cnv_germline_case_scattered_workflow.json
     filters:
         branches:
             - master
         tags:
             - /.*/
   - name: cnv_germline_case_workflow
     subclass: WDL
     primaryDescriptorPath: /scripts/cnv_wdl/germline/cnv_germline_case_workflow.wdl
     testParameterFiles:
          -  /scripts/cnv_cromwell_tests/germline/cnv_germline_case_scattered_workflow.json
     filters:
         branches:
             - master
         tags:
             - /.*/
   - name: cnv_germline_cohort_workflow
     subclass: WDL
     primaryDescriptorPath: /scripts/cnv_wdl/germline/cnv_germline_cohort_workflow.wdl
     testParameterFiles:
          -  /scripts/cnv_cromwell_tests/germline/cnv_germline_cohort_workflow.json
     filters:
         branches:
             - master
         tags:
             - /.*/
   - name: cnv_somatic_pair_workflow
     subclass: WDL
     primaryDescriptorPath: /scripts/cnv_wdl/somatic/cnv_somatic_pair_workflow.wdl
     testParameterFiles:
          -  /scripts/cnv_cromwell_tests/somatic/cnv_somatic_pair_wes_do-gc_workflow.json
     filters:
         branches:
             - master
         tags:
             - /.*/
   - name: cnv_somatic_panel_workflow
     subclass: WDL
     primaryDescriptorPath: /scripts/cnv_wdl/somatic/cnv_somatic_panel_workflow.wdl
     testParameterFiles:
          -  /scripts/cnv_cromwell_tests/somatic/cnv_somatic_panel_wes_do-gc_workflow.json
     filters:
         branches:
             - master
         tags:
             - /.*/
   - name: cnv_joint_call_exomes
     subclass: WDL
     primaryDescriptorPath: /scripts/cnv_wdl/germline/joint_call_exome_cnvs.wdl
     filters:
         branches:
             - master
         tags:
             - /.*/
   - name: cram2filtered
     subclass: WDL
     primaryDescriptorPath: /scripts/cnn_variant_wdl/cram2filtered.wdl
     testParameterFiles:
          - /scripts/cnn_variant_wdl/jsons/cram2filtered.json
     filters:
         branches:
             - master
         tags:
             - /.*/
   - name: cram2model
     subclass: WDL
     primaryDescriptorPath: /scripts/cnn_variant_wdl/cram2model.wdl
     testParameterFiles:
          - /scripts/cnn_variant_wdl/jsons/cram2model.json
     filters:
         branches:
             - master
         tags:
             - /.*/
   - name: Funcotator
     subclass: WDL
     primaryDescriptorPath: /scripts/funcotator_wdl/funcotator.wdl
     testParameterFiles:
          - /scripts/funcotator_wdl/funcotator.json
     filters:
         branches:
             - master
         tags:
             - /.*/
   - name: GvsAssignIds
     subclass: WDL
     primaryDescriptorPath: /scripts/variantstore/wdl/GvsAssignIds.wdl
     testParameterFiles:
         - /scripts/variantstore/wdl/GvsAssignIds.example.inputs.json
     filters:
         branches:
             - master
             - ah_var_store
<<<<<<< HEAD
             - rsa_vs_1019
             - VS-1063-bit-pack-ref-ranges-data-into-a-more-efficient-representation
=======
             - vs_1045_header_creator_hang
>>>>>>> 6529d8e2
         tags:
             - /.*/
   - name: GvsBenchmarkExtractTask
     subclass: WDL
     primaryDescriptorPath: /scripts/variantstore/wdl/GvsBenchmarkExtractTask.wdl
     filters:
         branches:
             - master
             - ah_var_store
         tags:
             - /.*/
   - name: GvsRescatterCallsetInterval
     subclass: WDL
     primaryDescriptorPath: /scripts/variantstore/wdl/GvsRescatterCallsetInterval.wdl
     filters:
         branches:
             - master
             - ah_var_store
         tags:
             - /.*/
   - name: GvsCreateFilterSet
     subclass: WDL
     primaryDescriptorPath: /scripts/variantstore/wdl/GvsCreateFilterSet.wdl
     testParameterFiles:
         - /scripts/variantstore/wdl/GvsCreateFilterSet.example.inputs.json
     filters:
         branches:
             - master
             - ah_var_store
         tags:
             - /.*/
   - name: GvsPopulateAltAllele
     subclass: WDL
     primaryDescriptorPath: /scripts/variantstore/wdl/GvsPopulateAltAllele.wdl
     filters:
         branches:
             - master
             - ah_var_store
         tags:
             - /.*/
   - name: GvsCreateTables
     subclass: WDL
     primaryDescriptorPath: /scripts/variantstore/wdl/GvsCreateTables.wdl
     testParameterFiles:
         - /scripts/variantstore/wdl/GvsCreateTables.example.inputs.json
     filters:
         branches:
             - master
             - ah_var_store
             - VS-1063-bit-pack-ref-ranges-data-into-a-more-efficient-representation
         tags:
             - /.*/
   - name: GvsExtractCallset
     subclass: WDL
     primaryDescriptorPath: /scripts/variantstore/wdl/GvsExtractCallset.wdl
     filters:
         branches:
             - master
             - ah_var_store
             - rc-vs-1004-extract
         tags:
             - /.*/
   - name: GvsImportGenomes
     subclass: WDL
     primaryDescriptorPath: /scripts/variantstore/wdl/GvsImportGenomes.wdl
     filters:
         branches:
             - master
             - ah_var_store
<<<<<<< HEAD
             - VS-1063-bit-pack-ref-ranges-data-into-a-more-efficient-representation
=======
             - vs_1072_beta_throttling
>>>>>>> 6529d8e2
         tags:
             - /.*/
   - name: GvsBulkIngestGenomes
     subclass: WDL
     primaryDescriptorPath: /scripts/variantstore/wdl/GvsBulkIngestGenomes.wdl
     filters:
         branches:
             - master
             - ah_var_store
<<<<<<< HEAD
             - rsa_vs_1038
             - VS-1063-bit-pack-ref-ranges-data-into-a-more-efficient-representation
=======
             - vs_1072_beta_throttling
>>>>>>> 6529d8e2
         tags:
             - /.*/
   - name: GvsPrepareRangesCallset
     subclass: WDL
     primaryDescriptorPath: /scripts/variantstore/wdl/GvsPrepareRangesCallset.wdl
     testParameterFiles:
         - /scripts/variantstore/wdl/GvsPrepareRangesCallset.example.inputs.json
     filters:
         branches:
             - master
             - ah_var_store
             - VS-1063-bit-pack-ref-ranges-data-into-a-more-efficient-representation
         tags:
             - /.*/
   - name: GvsCreateVATfromVDS
     subclass: WDL
     primaryDescriptorPath: /scripts/variantstore/wdl/GvsCreateVATfromVDS.wdl
     filters:
         branches:
             - master
             - ah_var_store
         tags:
             - /.*/
   - name: GvsCreateVATFilesFromBigQuery
     subclass: WDL
     primaryDescriptorPath: /scripts/variantstore/variant_annotations_table/GvsCreateVATFilesFromBigQuery.wdl
     filters:
         branches:
             - master
             - ah_var_store
         tags:
             - /.*/
   - name: GvsValidateVat
     subclass: WDL
     primaryDescriptorPath: /scripts/variantstore/variant_annotations_table/GvsValidateVAT.wdl
     testParameterFiles:
         - /scripts/variantstore/variant_annotations_table/GvsValidateVat.example.inputs.json
     filters:
         branches:
             - master
             - ah_var_store
         tags:
             - /.*/
   - name: GvsExtractCohortFromSampleNames
     subclass: WDL
     primaryDescriptorPath: /scripts/variantstore/wdl/GvsExtractCohortFromSampleNames.wdl
     filters:
         branches:
             - master
             - ah_var_store
         tags:
             - /.*/
   - name: GvsWithdrawSamples
     subclass: WDL
     primaryDescriptorPath: /scripts/variantstore/wdl/GvsWithdrawSamples.wdl
     filters:
         branches:
             - master
             - ah_var_store
         tags:
             - /.*/
   - name: GvsJointVariantCalling
     subclass: WDL
     primaryDescriptorPath: /scripts/variantstore/wdl/GvsJointVariantCalling.wdl
     filters:
         branches:
             - master
             - ah_var_store
             - vs_1072_beta_throttling
         tags:
             - /.*/
   - name: GvsBeta
     subclass: WDL
     primaryDescriptorPath: /scripts/variantstore/wdl/GvsJointVariantCalling.wdl
     filters:
         branches:
             # `master` is here so there will be *something* under the branches filter, but GVS WDLs are not on `master`
             # so this shouldn't show up in the list of available versions in Dockstore or Terra.
             - master
         tags:
             - /.*/
   - name: GvsJointVariantCallsetCost
     subclass: WDL
     primaryDescriptorPath: /scripts/variantstore/wdl/GvsJointVariantCallsetCost.wdl
     filters:
         branches:
             - master
             - ah_var_store
             - bulk_ingest_staging
         tags:
             - /.*/
   - name: GvsCalculatePrecisionAndSensitivity
     subclass: WDL
     primaryDescriptorPath: /scripts/variantstore/wdl/GvsCalculatePrecisionAndSensitivity.wdl
     filters:
         branches:
             - master
             - ah_var_store
         tags:
             - /.*/
   - name: GvsQuickstartVcfIntegration
     subclass: WDL
     primaryDescriptorPath: /scripts/variantstore/wdl/GvsQuickstartVcfIntegration.wdl
     filters:
         branches:
             - master
             - ah_var_store
             - vs_1072_beta_throttling
         tags:
             - /.*/
   - name: GvsQuickstartHailIntegration
     subclass: WDL
     primaryDescriptorPath: /scripts/variantstore/wdl/GvsQuickstartHailIntegration.wdl
     filters:
         branches:
             - master
             - ah_var_store
<<<<<<< HEAD
             - VS-1063-bit-pack-ref-ranges-data-into-a-more-efficient-representation
=======
             - vs_1072_beta_throttling
>>>>>>> 6529d8e2
         tags:
             - /.*/
   - name: GvsQuickstartIntegration
     subclass: WDL
     primaryDescriptorPath: /scripts/variantstore/wdl/GvsQuickstartIntegration.wdl
     filters:
         branches:
             - master
             - ah_var_store
<<<<<<< HEAD
             - vs_1012_master_finally
             - VS-327
             - VS-1063-bit-pack-ref-ranges-data-into-a-more-efficient-representation
=======
             - vs_1072_beta_throttling
>>>>>>> 6529d8e2
         tags:
             - /.*/
   - name: GvsIngestTieout
     subclass: WDL
     primaryDescriptorPath: /scripts/variantstore/wdl/GvsIngestTieout.wdl
     filters:
         branches:
             - master
             - ah_var_store
         tags:
             - /.*/
   - name: GvsCallsetCost
     subclass: WDL
     primaryDescriptorPath: /scripts/variantstore/wdl/GvsCallsetCost.wdl
     filters:
         branches:
             - master
             - ah_var_store
         tags:
             - /.*/
   - name: GvsExtractAvroFilesForHail
     subclass: WDL
     primaryDescriptorPath: /scripts/variantstore/wdl/GvsExtractAvroFilesForHail.wdl
     filters:
         branches:
             - master
             - ah_var_store
             - VS-1063-bit-pack-ref-ranges-data-into-a-more-efficient-representation
         tags:
             - /.*/
   - name: GvsCallsetStatistics
     subclass: WDL
     primaryDescriptorPath: /scripts/variantstore/wdl/GvsCallsetStatistics.wdl
     filters:
         branches:
             - master
             - ah_var_store
         tags:
             - /.*/
   - name: HailFromWdl
     subclass: WDL
     primaryDescriptorPath: /scripts/variantstore/wdl/HailFromWdl.wdl
     filters:
         branches:
             - master
             - vs_1013_hail_dataproc_wdl
         tags:
             - /.*/
   - name: MitochondriaPipeline
     subclass: WDL
     primaryDescriptorPath: /scripts/mitochondria_m2_wdl/MitochondriaPipeline.wdl
     testParameterFiles:
          -  /scripts/mitochondria_m2_wdl/ExampleInputsMitochondriaPipeline.json
     filters:
         branches:
             - master
         tags:
             - /.*/
   - name: mutect2
     subclass: WDL
     primaryDescriptorPath: /scripts/mutect2_wdl/mutect2.wdl
     testParameterFiles:
          - /scripts/m2_cromwell_tests/mutect2.inputs.json
     filters:
         branches:
             - master
         tags:
             - /.*/
   - name: mutect2_pon
     subclass: WDL
     primaryDescriptorPath: /scripts/mutect2_wdl/mutect2_pon.wdl
     filters:
         branches:
             - master
         tags:
             - /.*/
   - name: run_happy
     subclass: WDL
     primaryDescriptorPath: /scripts/cnn_variant_wdl/run_happy.wdl
     testParameterFiles:
          - /scripts/cnn_variant_wdl/jsons/run_happy.json
     filters:
         branches:
             - master
         tags:
             - /.*/
   - name: pathseq_pipeline
     subclass: WDL
     primaryDescriptorPath: /scripts/pathseq/wdl/pathseq_pipeline.wdl
     testParameterFiles:
          - /scripts/pathseq/wdl/pathseq_pipeline_template.json
     filters:
         branches:
             - master
         tags:
             - /.*/<|MERGE_RESOLUTION|>--- conflicted
+++ resolved
@@ -97,62 +97,56 @@
          branches:
              - master
              - ah_var_store
-<<<<<<< HEAD
-             - rsa_vs_1019
+         tags:
+             - /.*/
+   - name: GvsBenchmarkExtractTask
+     subclass: WDL
+     primaryDescriptorPath: /scripts/variantstore/wdl/GvsBenchmarkExtractTask.wdl
+     filters:
+         branches:
+             - master
+             - ah_var_store
+         tags:
+             - /.*/
+   - name: GvsRescatterCallsetInterval
+     subclass: WDL
+     primaryDescriptorPath: /scripts/variantstore/wdl/GvsRescatterCallsetInterval.wdl
+     filters:
+         branches:
+             - master
+             - ah_var_store
+         tags:
+             - /.*/
+   - name: GvsCreateFilterSet
+     subclass: WDL
+     primaryDescriptorPath: /scripts/variantstore/wdl/GvsCreateFilterSet.wdl
+     testParameterFiles:
+         - /scripts/variantstore/wdl/GvsCreateFilterSet.example.inputs.json
+     filters:
+         branches:
+             - master
+             - ah_var_store
+         tags:
+             - /.*/
+   - name: GvsPopulateAltAllele
+     subclass: WDL
+     primaryDescriptorPath: /scripts/variantstore/wdl/GvsPopulateAltAllele.wdl
+     filters:
+         branches:
+             - master
+             - ah_var_store
+         tags:
+             - /.*/
+   - name: GvsCreateTables
+     subclass: WDL
+     primaryDescriptorPath: /scripts/variantstore/wdl/GvsCreateTables.wdl
+     testParameterFiles:
+         - /scripts/variantstore/wdl/GvsCreateTables.example.inputs.json
+     filters:
+         branches:
+             - master
+             - ah_var_store
              - VS-1063-bit-pack-ref-ranges-data-into-a-more-efficient-representation
-=======
-             - vs_1045_header_creator_hang
->>>>>>> 6529d8e2
-         tags:
-             - /.*/
-   - name: GvsBenchmarkExtractTask
-     subclass: WDL
-     primaryDescriptorPath: /scripts/variantstore/wdl/GvsBenchmarkExtractTask.wdl
-     filters:
-         branches:
-             - master
-             - ah_var_store
-         tags:
-             - /.*/
-   - name: GvsRescatterCallsetInterval
-     subclass: WDL
-     primaryDescriptorPath: /scripts/variantstore/wdl/GvsRescatterCallsetInterval.wdl
-     filters:
-         branches:
-             - master
-             - ah_var_store
-         tags:
-             - /.*/
-   - name: GvsCreateFilterSet
-     subclass: WDL
-     primaryDescriptorPath: /scripts/variantstore/wdl/GvsCreateFilterSet.wdl
-     testParameterFiles:
-         - /scripts/variantstore/wdl/GvsCreateFilterSet.example.inputs.json
-     filters:
-         branches:
-             - master
-             - ah_var_store
-         tags:
-             - /.*/
-   - name: GvsPopulateAltAllele
-     subclass: WDL
-     primaryDescriptorPath: /scripts/variantstore/wdl/GvsPopulateAltAllele.wdl
-     filters:
-         branches:
-             - master
-             - ah_var_store
-         tags:
-             - /.*/
-   - name: GvsCreateTables
-     subclass: WDL
-     primaryDescriptorPath: /scripts/variantstore/wdl/GvsCreateTables.wdl
-     testParameterFiles:
-         - /scripts/variantstore/wdl/GvsCreateTables.example.inputs.json
-     filters:
-         branches:
-             - master
-             - ah_var_store
-             - VS-1063-bit-pack-ref-ranges-data-into-a-more-efficient-representation
          tags:
              - /.*/
    - name: GvsExtractCallset
@@ -172,11 +166,6 @@
          branches:
              - master
              - ah_var_store
-<<<<<<< HEAD
-             - VS-1063-bit-pack-ref-ranges-data-into-a-more-efficient-representation
-=======
-             - vs_1072_beta_throttling
->>>>>>> 6529d8e2
          tags:
              - /.*/
    - name: GvsBulkIngestGenomes
@@ -186,12 +175,6 @@
          branches:
              - master
              - ah_var_store
-<<<<<<< HEAD
-             - rsa_vs_1038
-             - VS-1063-bit-pack-ref-ranges-data-into-a-more-efficient-representation
-=======
-             - vs_1072_beta_throttling
->>>>>>> 6529d8e2
          tags:
              - /.*/
    - name: GvsPrepareRangesCallset
@@ -309,55 +292,43 @@
          branches:
              - master
              - ah_var_store
-<<<<<<< HEAD
+         tags:
+             - /.*/
+   - name: GvsQuickstartIntegration
+     subclass: WDL
+     primaryDescriptorPath: /scripts/variantstore/wdl/GvsQuickstartIntegration.wdl
+     filters:
+         branches:
+             - master
+             - ah_var_store
+         tags:
+             - /.*/
+   - name: GvsIngestTieout
+     subclass: WDL
+     primaryDescriptorPath: /scripts/variantstore/wdl/GvsIngestTieout.wdl
+     filters:
+         branches:
+             - master
+             - ah_var_store
+         tags:
+             - /.*/
+   - name: GvsCallsetCost
+     subclass: WDL
+     primaryDescriptorPath: /scripts/variantstore/wdl/GvsCallsetCost.wdl
+     filters:
+         branches:
+             - master
+             - ah_var_store
+         tags:
+             - /.*/
+   - name: GvsExtractAvroFilesForHail
+     subclass: WDL
+     primaryDescriptorPath: /scripts/variantstore/wdl/GvsExtractAvroFilesForHail.wdl
+     filters:
+         branches:
+             - master
+             - ah_var_store
              - VS-1063-bit-pack-ref-ranges-data-into-a-more-efficient-representation
-=======
-             - vs_1072_beta_throttling
->>>>>>> 6529d8e2
-         tags:
-             - /.*/
-   - name: GvsQuickstartIntegration
-     subclass: WDL
-     primaryDescriptorPath: /scripts/variantstore/wdl/GvsQuickstartIntegration.wdl
-     filters:
-         branches:
-             - master
-             - ah_var_store
-<<<<<<< HEAD
-             - vs_1012_master_finally
-             - VS-327
-             - VS-1063-bit-pack-ref-ranges-data-into-a-more-efficient-representation
-=======
-             - vs_1072_beta_throttling
->>>>>>> 6529d8e2
-         tags:
-             - /.*/
-   - name: GvsIngestTieout
-     subclass: WDL
-     primaryDescriptorPath: /scripts/variantstore/wdl/GvsIngestTieout.wdl
-     filters:
-         branches:
-             - master
-             - ah_var_store
-         tags:
-             - /.*/
-   - name: GvsCallsetCost
-     subclass: WDL
-     primaryDescriptorPath: /scripts/variantstore/wdl/GvsCallsetCost.wdl
-     filters:
-         branches:
-             - master
-             - ah_var_store
-         tags:
-             - /.*/
-   - name: GvsExtractAvroFilesForHail
-     subclass: WDL
-     primaryDescriptorPath: /scripts/variantstore/wdl/GvsExtractAvroFilesForHail.wdl
-     filters:
-         branches:
-             - master
-             - ah_var_store
-             - VS-1063-bit-pack-ref-ranges-data-into-a-more-efficient-representation
          tags:
              - /.*/
    - name: GvsCallsetStatistics
