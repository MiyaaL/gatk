package org.broadinstitute.hellbender.engine;

import htsjdk.samtools.SAMSequenceDictionary;
import htsjdk.samtools.util.IOUtil;
import htsjdk.tribble.*;
import htsjdk.variant.bcf2.BCF2Codec;
import htsjdk.variant.variantcontext.VariantContext;
import htsjdk.variant.vcf.VCFHeader;
import org.apache.logging.log4j.LogManager;
import org.apache.logging.log4j.Logger;
import org.broadinstitute.hellbender.exceptions.GATKException;
import org.broadinstitute.hellbender.exceptions.UserException;
import org.broadinstitute.hellbender.tools.IndexFeatureFile;
import org.broadinstitute.hellbender.tools.genomicsdb.GenomicsDBConstants;
import org.broadinstitute.hellbender.tools.genomicsdb.GenomicsDBOptions;
import org.broadinstitute.hellbender.utils.IndexUtils;
import org.broadinstitute.hellbender.utils.SimpleInterval;
import org.broadinstitute.hellbender.utils.Utils;
import org.broadinstitute.hellbender.utils.gcs.BucketUtils;
import org.broadinstitute.hellbender.utils.io.IOUtils;
import org.broadinstitute.hellbender.utils.nio.SeekableByteChannelPrefetcher;
import org.genomicsdb.model.GenomicsDBExportConfiguration;
import org.genomicsdb.reader.GenomicsDBFeatureReader;

import java.io.File;
import java.io.IOException;
import java.nio.channels.SeekableByteChannel;
import java.nio.file.Files;
import java.nio.file.Path;
import java.util.Iterator;
import java.util.List;
import java.util.Optional;
import java.util.function.Function;

import static org.broadinstitute.hellbender.tools.genomicsdb.GenomicsDBUtils.createExportConfiguration;

/**
 * Enables traversals and queries over sources of Features, which are metadata associated with a location
 * on the genome in a format supported by our file parsing framework, Tribble. Examples of Features are
 * VCF records and hapmap records.
 * <p>
 * Two basic operations are available on this data source:
 * <p>
 * -Iteration over all Features in this data source, optionally restricted to Features overlapping
 * a set of intervals if intervals are provided via {@link #setIntervalsForTraversal(List)}. Traversal
 * by a set of intervals requires the file to have been indexed using the bundled tool IndexFeatureFile.
 * The set of intervals provided MUST be non-overlapping and sorted in increasing order of start position.
 * <p>
 * -Targeted queries by one interval at a time. This also requires the file to have been indexed using
 * the bundled tool IndexFeatureFile. Targeted queries by one interval at a time are unaffected by
 * any intervals for full traversal set via {@link #setIntervalsForTraversal(List)}.
 * <p>
 * To improve performance in the case of targeted queries by one interval at a time, this class uses a caching
 * scheme that is optimized for the common access pattern of multiple separate queries over intervals with
 * gradually increasing start positions. It optimizes for this use case by pre-fetching records immediately
 * following each interval during a query and caching them. Performance will suffer if the access pattern is
 * random, involves queries over intervals with DECREASING start positions instead of INCREASING start positions,
 * or involves lots of very large jumps forward on the genome or lots of contig switches. Query caching
 * can be disabled, if desired.
 *
 * @param <T> The type of Feature returned by this data source
 */
public final class FeatureDataSource<T extends Feature> implements GATKDataSource<T>, AutoCloseable {
    private static final Logger logger = LogManager.getLogger(FeatureDataSource.class);

    /**
     * Feature reader used to retrieve records from our file
     */
    private final FeatureReader<T> featureReader;

    /**
     * Iterator representing an open traversal over this data source initiated via a call to {@link #iterator}
     * (null if there is no open traversal). We need this to ensure that each iterator is properly closed,
     * and to enforce the constraint (required by Tribble) that we never have more than one iterator open
     * over our feature reader.
     */
    private CloseableTribbleIterator<T> currentIterator;

    /**
     * Our intervals for traversal. If set, restricts full traversals initiated via {@link #iterator} to
     * return only Features overlapping this set of intervals. Does not affect individual queries
     * initiated via {@link #query(SimpleInterval)} and/or {@link #queryAndPrefetch(SimpleInterval)}.
     */
    private List<SimpleInterval> intervalsForTraversal;

    /**
     * Cache containing Features from recent queries initiated via {@link #query(SimpleInterval)} and/or
     * {@link #queryAndPrefetch(SimpleInterval)}. This is guaranteed to start at the start position of the
     * most recent query, but will typically end well after the end of the most recent query. Designed to
     * improve performance of the common access pattern involving multiple queries across nearby intervals
     * with gradually increasing start positions.
     */
    private final FeatureCache<T> queryCache;

    /**
     * When we experience a cache miss (ie., a query interval not fully contained within our cache) and need
     * to re-populate the Feature cache from disk to satisfy a query, this controls the number of extra bases
     * AFTER the end of our interval to fetch. Should be sufficiently large so that typically a significant number
     * of subsequent queries will be cache hits (ie., query intervals fully contained within our cache) before
     * we have another cache miss and need to go to disk again.
     */
    private final int queryLookaheadBases;

    /**
     * Holds information about the path this datasource reads from.
     */
    private final FeatureInput<T> featureInput;

    /**
     * True if this datasource is backed by a file that has an associated index file, false if it doesn't
     */
    private final boolean hasIndex;

    /**
     * True if this datasource supports efficient random access queries.
     * <p>
     * For a file, this is the same as {@link #hasIndex}, but there are non-file data sources (eg., GenomicsDB)
     * that don't have a separate index file but do support random access.
     */
    private final boolean supportsRandomAccess;

    /**
     * Default value for queryLookaheadBases, if none is specified. This is designed to be large enough
     * so that in typical usage (ie., query intervals with gradually increasing start locations) there will
     * be a substantial number of cache hits between cache misses, reducing the number of times we need to
     * repopulate the cache from disk.
     */
    public static final int DEFAULT_QUERY_LOOKAHEAD_BASES = 1000;

    /**
     * Creates a FeatureDataSource backed by the provided File. The data source will have an automatically
     * generated name, and will look ahead the default number of bases ({@link #DEFAULT_QUERY_LOOKAHEAD_BASES})
     * during queries that produce cache misses.
     *
     * @param featureFile file containing Features
     */
    public FeatureDataSource(final File featureFile) {
        this(featureFile, null);
    }

    /**
     * Creates a FeatureDataSource backed by the provided path. The data source will have an automatically
     * generated name, and will look ahead the default number of bases ({@link #DEFAULT_QUERY_LOOKAHEAD_BASES})
     * during queries that produce cache misses.
     *
     * @param featurePath path or URI to source of Features
     */
    public FeatureDataSource(final String featurePath) {
        this(featurePath, null, DEFAULT_QUERY_LOOKAHEAD_BASES, null);
    }

    /**
     * Creates a FeatureDataSource backed by the provided File and assigns this data source the specified logical
     * name. We will look ahead the default number of bases ({@link #DEFAULT_QUERY_LOOKAHEAD_BASES}) during queries
     * that produce cache misses.
     *
     * @param featureFile file containing Features
     * @param name        logical name for this data source (may be null)
     */
    public FeatureDataSource(final File featureFile, final String name) {
        this(featureFile, name, DEFAULT_QUERY_LOOKAHEAD_BASES);
    }

    /**
     * Creates a FeatureDataSource backed by the provided File and assigns this data source the specified logical
     * name. We will look ahead the specified number of bases during queries that produce cache misses.
     *
     * @param featureFile         file containing Features
     * @param name                logical name for this data source (may be null)
     * @param queryLookaheadBases look ahead this many bases during queries that produce cache misses
     */
    public FeatureDataSource(final File featureFile, final String name, final int queryLookaheadBases) {
        this(Utils.nonNull(featureFile).getAbsolutePath(), name, queryLookaheadBases, null);
    }

    /**
     * Creates a FeatureDataSource backed by the resource at the provided path.
     *
     * @param featurePath         path to file or GenomicsDB url containing features
     * @param name                logical name for this data source (may be null)
     * @param queryLookaheadBases look ahead this many bases during queries that produce cache misses
     * @param targetFeatureType   When searching for a {@link FeatureCodec} for this data source, restrict the search to codecs
     *                            that produce this type of Feature. May be null, which results in an unrestricted search.
     */
    public FeatureDataSource(final String featurePath, final String name, final int queryLookaheadBases, final Class<? extends Feature> targetFeatureType) {
        this(new FeatureInput<>(featurePath, name != null ? name : featurePath), queryLookaheadBases, targetFeatureType);
    }

    /**
     * Creates a FeatureDataSource backed by the provided FeatureInput. We will look ahead the specified number of bases
     * during queries that produce cache misses.
     *
     * @param featureInput        a FeatureInput specifying a source of Features
     * @param queryLookaheadBases look ahead this many bases during queries that produce cache misses
     * @param targetFeatureType   When searching for a {@link FeatureCodec} for this data source, restrict the search to codecs
     *                            that produce this type of Feature. May be null, which results in an unrestricted search.
     */
    public FeatureDataSource(final FeatureInput<T> featureInput, final int queryLookaheadBases, final Class<? extends Feature> targetFeatureType) {
        this(featureInput, queryLookaheadBases, targetFeatureType, 0, 0);
    }

    /**
     * Creates a FeatureDataSource backed by the resource at the provided path.
     *
     * @param featurePath              path to file or GenomicsDB url containing features
     * @param name                     logical name for this data source (may be null)
     * @param queryLookaheadBases      look ahead this many bases during queries that produce cache misses
     * @param targetFeatureType        When searching for a {@link FeatureCodec} for this data source, restrict the search to codecs
     *                                 that produce this type of Feature. May be null, which results in an unrestricted search.
     * @param cloudPrefetchBuffer      MB size of caching/prefetching wrapper for the data, if on Google Cloud (0 to disable).
     * @param cloudIndexPrefetchBuffer MB size of caching/prefetching wrapper for the index, if on Google Cloud (0 to disable).
     */
    public FeatureDataSource(final String featurePath, final String name, final int queryLookaheadBases, final Class<? extends Feature> targetFeatureType,
                             final int cloudPrefetchBuffer, final int cloudIndexPrefetchBuffer) {
        this(new FeatureInput<>(featurePath, name != null ? name : featurePath), queryLookaheadBases, targetFeatureType, cloudPrefetchBuffer, cloudIndexPrefetchBuffer);
    }

    /**
     * Creates a FeatureDataSource backed by the provided FeatureInput. We will look ahead the specified number of bases
     * during queries that produce cache misses.
     *
     * @param featureInput             a FeatureInput specifying a source of Features
     * @param queryLookaheadBases      look ahead this many bases during queries that produce cache misses
     * @param targetFeatureType        When searching for a {@link FeatureCodec} for this data source, restrict the search to codecs
     *                                 that produce this type of Feature. May be null, which results in an unrestricted search.
     * @param cloudPrefetchBuffer      MB size of caching/prefetching wrapper for the data, if on Google Cloud (0 to disable).
     * @param cloudIndexPrefetchBuffer MB size of caching/prefetching wrapper for the index, if on Google Cloud (0 to disable).
     */
    public FeatureDataSource(final FeatureInput<T> featureInput, final int queryLookaheadBases, final Class<? extends Feature> targetFeatureType,
                             final int cloudPrefetchBuffer, final int cloudIndexPrefetchBuffer) {
        this(featureInput, queryLookaheadBases, targetFeatureType, cloudPrefetchBuffer, cloudIndexPrefetchBuffer,
             new GenomicsDBOptions());
    }

    /**
     * Creates a FeatureDataSource backed by the provided FeatureInput. We will look ahead the specified number of bases
     * during queries that produce cache misses.
     *
     * @param featureInput             a FeatureInput specifying a source of Features
     * @param queryLookaheadBases      look ahead this many bases during queries that produce cache misses
     * @param targetFeatureType        When searching for a {@link FeatureCodec} for this data source, restrict the search to codecs
     *                                 that produce this type of Feature. May be null, which results in an unrestricted search.
     * @param cloudPrefetchBuffer      MB size of caching/prefetching wrapper for the data, if on Google Cloud (0 to disable).
     * @param cloudIndexPrefetchBuffer MB size of caching/prefetching wrapper for the index, if on Google Cloud (0 to disable).
     * @param reference                 the reference genome corresponding to the data to be read
     */
    public FeatureDataSource(final FeatureInput<T> featureInput, final int queryLookaheadBases, final Class<? extends Feature> targetFeatureType,
                             final int cloudPrefetchBuffer, final int cloudIndexPrefetchBuffer, final Path reference) {
        this(featureInput, queryLookaheadBases, targetFeatureType, cloudPrefetchBuffer, cloudIndexPrefetchBuffer,
                new GenomicsDBOptions(reference));
    }

    /**
     * Creates a FeatureDataSource backed by the provided FeatureInput. We will look ahead the specified number of bases
     * during queries that produce cache misses.
     *
     * @param featureInput             a FeatureInput specifying a source of Features
     * @param queryLookaheadBases      look ahead this many bases during queries that produce cache misses
     * @param targetFeatureType        When searching for a {@link FeatureCodec} for this data source, restrict the search to codecs
     *                                 that produce this type of Feature. May be null, which results in an unrestricted search.
     * @param cloudPrefetchBuffer      MB size of caching/prefetching wrapper for the data, if on Google Cloud (0 to disable).
     * @param cloudIndexPrefetchBuffer MB size of caching/prefetching wrapper for the index, if on Google Cloud (0 to disable).
<<<<<<< HEAD
     * @param genomicsDBOptions         options and info for reading from a GenomicsDB; may be null
=======
     * @param genomicsDBOptions         options and info for reading from a GenomicsDB
>>>>>>> e54fe367
     */
    public FeatureDataSource(final FeatureInput<T> featureInput, final int queryLookaheadBases, final Class<? extends Feature> targetFeatureType,
                             final int cloudPrefetchBuffer, final int cloudIndexPrefetchBuffer, final GenomicsDBOptions genomicsDBOptions) {
        Utils.validateArg( queryLookaheadBases >= 0, "Query lookahead bases must be >= 0");
        this.featureInput = Utils.nonNull(featureInput, "featureInput must not be null");
        if (IOUtils.isGenomicsDBPath(featureInput)) {
            Utils.nonNull(genomicsDBOptions, "GenomicsDBOptions must not be null. Calling tool may not read from a GenomicsDB data source.");
        }

        final Function<SeekableByteChannel, SeekableByteChannel> cloudWrapper = (cloudPrefetchBuffer > 0 ? is -> SeekableByteChannelPrefetcher.addPrefetcher(cloudPrefetchBuffer, is) : Function.identity());
        final Function<SeekableByteChannel, SeekableByteChannel> cloudIndexWrapper = (cloudIndexPrefetchBuffer > 0 ? is -> SeekableByteChannelPrefetcher.addPrefetcher(cloudIndexPrefetchBuffer, is) : Function.identity());

        // Create a feature reader without requiring an index.  We will require one ourselves as soon as
        // a query by interval is attempted.
        this.featureReader = getFeatureReader(featureInput, targetFeatureType, cloudWrapper, cloudIndexWrapper, genomicsDBOptions);

        if (IOUtils.isGenomicsDBPath(featureInput)) {
            //genomics db uri's have no associated index file to read from, but they do support random access
            this.hasIndex = false;
            this.supportsRandomAccess = true;
        } else if (featureReader instanceof AbstractFeatureReader) {
            this.hasIndex = ((AbstractFeatureReader<T, ?>) featureReader).hasIndex();
            this.supportsRandomAccess = hasIndex;
        } else {
            throw new GATKException("Found a feature input that was neither GenomicsDB or a Tribble AbstractFeatureReader.  Input was " + featureInput.toString() + ".");
        }
        // Due to a bug in HTSJDK, unindexed block compressed input files may fail to parse completely. For safety,
        // these files have been disabled. See https://github.com/broadinstitute/gatk/issues/4224 for discussion
        if (!hasIndex && IOUtil.hasBlockCompressedExtension(featureInput.getFeaturePath())) {
            throw new UserException.MissingIndex(featureInput.toString(), "Support for unindexed block-compressed files has been temporarily disabled. Try running IndexFeatureFile on the input.");
        }

        this.currentIterator = null;
        this.intervalsForTraversal = null;
        this.queryCache = new FeatureCache<>();
        this.queryLookaheadBases = queryLookaheadBases;
    }

    final void printCacheStats() {
        queryCache.printCacheStatistics( getName() );
    }

    @SuppressWarnings("unchecked")
    private static <T extends Feature> FeatureReader<T> getFeatureReader(final FeatureInput<T> featureInput, final Class<? extends Feature> targetFeatureType,
                                                                         final Function<SeekableByteChannel, SeekableByteChannel> cloudWrapper,
                                                                         final Function<SeekableByteChannel, SeekableByteChannel> cloudIndexWrapper,
                                                                         final GenomicsDBOptions genomicsDBOptions) {
        if (IOUtils.isGenomicsDBPath(featureInput.getFeaturePath())) {
<<<<<<< HEAD
            Utils.nonNull(genomicsDBOptions);
=======
>>>>>>> e54fe367
            try {
                if (genomicsDBOptions.getReference() == null) {
                    throw new UserException.MissingReference("You must provide a reference if you want to load from GenomicsDB");
                }
                try {
                    final File referenceAsFile = genomicsDBOptions.getReference().toFile();
<<<<<<< HEAD
                    return (FeatureReader<T>)getGenomicsDBFeatureReader(featureInput, referenceAsFile, genomicsDBOptions);
=======
                    return (FeatureReader<T>)getGenomicsDBFeatureReader(featureInput, referenceAsFile, genomicsDBOptions.doCallGenotypes());
>>>>>>> e54fe367
                } catch (final UnsupportedOperationException e){
                    throw new UserException.BadInput("GenomicsDB requires that the reference be a local file.", e);
                }
            } catch (final ClassCastException e) {
                throw new UserException("GenomicsDB inputs can only be used to provide VariantContexts.", e);
            }
        } else {
            final FeatureCodec<T, ?> codec = getCodecForFeatureInput(featureInput, targetFeatureType);
            return getTribbleFeatureReader(featureInput, codec, cloudWrapper, cloudIndexWrapper);
        }
    }

    /**
     * Get a new FeatureCodec instance to use for a FeatureInput. Avoid re-discovering which codec class to
     * use by checking to see if the FeatureInput already has a cached codec class. It not, discover the codec class
     * and cache it for next time.
     *
     * @return A new FeatureCodec instance to use for the FeatureInput.
     */
    @SuppressWarnings("unchecked")
    private static <T extends Feature> FeatureCodec<T, ?> getCodecForFeatureInput(final FeatureInput<T> featureInput,
                                                                                  final Class<? extends Feature> targetFeatureType) {
        final FeatureCodec<T, ?> codec;
        final Class<FeatureCodec<T, ?>> codecClass = featureInput.getFeatureCodecClass();
        if (codecClass == null) {
            final Path featurePath = featureInput.toPath();
            IOUtils.assertFileIsReadable(featurePath);
            codec = (FeatureCodec<T, ?>) FeatureManager.getCodecForFile(featurePath, targetFeatureType);
            featureInput.setFeatureCodecClass((Class<FeatureCodec<T, ?>>) codec.getClass());
        } else {
            try {
                codec = codecClass.newInstance();
            } catch (final InstantiationException | IllegalAccessException e) {
                throw new GATKException("Unable to automatically instantiate codec " + codecClass.getName());
            }
        }
        return codec;
    }

    private static <T extends Feature> AbstractFeatureReader<T, ?> getTribbleFeatureReader(final FeatureInput<T> featureInput, final FeatureCodec<T, ?> codec, final Function<SeekableByteChannel, SeekableByteChannel> cloudWrapper, final Function<SeekableByteChannel, SeekableByteChannel> cloudIndexWrapper) {
        Utils.nonNull(codec);
        try {
            // Must get the path to the data file from the codec here:
            final String absoluteRawPath = featureInput.getRawInputString();

            // Instruct the reader factory to not require an index. We will require one ourselves as soon as
            // a query by interval is attempted.
            final boolean requireIndex = false;

            // Only apply the wrappers if the feature input is on Google Cloud Storage
            if (BucketUtils.isCloudStorageUrl(featureInput)) {
                return AbstractFeatureReader.getFeatureReader(absoluteRawPath, null, codec, requireIndex, cloudWrapper, cloudIndexWrapper);
            } else {
                return AbstractFeatureReader.getFeatureReader(absoluteRawPath, null, codec, requireIndex, Function.identity(), Function.identity());
            }
        } catch (final TribbleException e) {
            throw new GATKException("Error initializing feature reader for path " + featureInput.getFeaturePath(), e);
        }
    }

<<<<<<< HEAD
    protected static FeatureReader<VariantContext> getGenomicsDBFeatureReader(final GATKPathSpecifier path, final File reference, final GenomicsDBOptions genomicsDBOptions) {
=======
    protected static FeatureReader<VariantContext> getGenomicsDBFeatureReader(final GATKPathSpecifier path, final File reference, final boolean callGenotypes) {
>>>>>>> e54fe367
        final String workspace = IOUtils.getGenomicsDBAbsolutePath(path) ;
        if (workspace == null) {
            throw new IllegalArgumentException("Trying to create a GenomicsDBReader from  non-GenomicsDB inputpath " + path);
        } else if (Files.notExists(IOUtils.getPath(workspace))) {
            throw new UserException("GenomicsDB workspace " + path + " does not exist");
        }

        final String callsetJson = IOUtils.appendPathToDir(workspace, GenomicsDBConstants.DEFAULT_CALLSETMAP_FILE_NAME);
        final String vidmapJson = IOUtils.appendPathToDir(workspace, GenomicsDBConstants.DEFAULT_VIDMAP_FILE_NAME);
        final String vcfHeader = IOUtils.appendPathToDir(workspace, GenomicsDBConstants.DEFAULT_VCFHEADER_FILE_NAME);

        IOUtils.assertPathsAreReadable(callsetJson, vidmapJson, vcfHeader);

        try {
            final GenomicsDBExportConfiguration.ExportConfiguration exportConfigurationBuilder =
<<<<<<< HEAD
                    createExportConfiguration(reference, workspace, callsetJson, vidmapJson, vcfHeader, genomicsDBOptions);
=======
                    createExportConfiguration(reference, workspace, callsetJson, vidmapJson, vcfHeader, callGenotypes);
>>>>>>> e54fe367
            return new GenomicsDBFeatureReader<>(exportConfigurationBuilder, new BCF2Codec(), Optional.empty());
        } catch (final IOException e) {
            throw new UserException("Couldn't create GenomicsDBFeatureReader", e);
        }
    }

    /**
     * Returns the sequence dictionary for this source of Features.
     * Uses the dictionary from the VCF header (if present) for variant inputs,
     * otherwise attempts to create a sequence dictionary from the index file (if present).
     * Returns null if no dictionary could be created from either the header or the index.
     */
    public SAMSequenceDictionary getSequenceDictionary() {
        SAMSequenceDictionary dict = null;
        final Object header = getHeader();
        if (header instanceof VCFHeader) {
            dict = ((VCFHeader) header).getSequenceDictionary();
        }
        if (dict != null && !dict.isEmpty()) {
            return dict;
        }
        if (hasIndex) {
            return IndexUtils.createSequenceDictionaryFromFeatureIndex(new File(featureInput.getFeaturePath()));
        }
        return null;
    }

    /**
     * Restricts traversals of this data source via {@link #iterator} to only return Features that overlap the provided
     * intervals. Calls to {@link #query(SimpleInterval)} and/or {@link #queryAndPrefetch(SimpleInterval)} are not
     * affected by these intervals.
     * <p>
     * Intervals MUST be non-overlapping and sorted in order of increasing start position, otherwise traversal
     * results will be incorrect.
     * <p>
     * Passing in a null or empty interval List clears the intervals for traversal, making future iterations
     * over this data source unrestricted by intervals.
     *
     * @param intervals Our next full traversal will return only Features overlapping these intervals
     */
    public void setIntervalsForTraversal(final List<SimpleInterval> intervals) {
        // Treat null and empty interval lists the same
        intervalsForTraversal = (intervals != null && !intervals.isEmpty()) ? intervals : null;

        if (intervalsForTraversal != null && !supportsRandomAccess) {
            throw new UserException("Input " + featureInput.getFeaturePath() + " must support random access to enable traversal by intervals. " +
                    "If it's a file, please index it using the bundled tool " + IndexFeatureFile.class.getSimpleName());
        }
    }


    /**
     * Gets an iterator over all Features in this data source, restricting traversal to Features
     * overlapping our intervals if intervals were provided via {@link #setIntervalsForTraversal(List)}
     * <p>
     * Calling this method invalidates (closes) any previous iterator obtained from this method.
     *
     * @return an iterator over all Features in this data source, limited to Features that overlap the intervals supplied via {@link #setIntervalsForTraversal(List)} (if intervals were provided)
     */
    @Override
    public Iterator<T> iterator() {
        // Tribble documentation states that having multiple iterators open simultaneously over the same FeatureReader
        // results in undefined behavior
        closeOpenIterationIfNecessary();

        try {
            // Save the iterator returned so that we can close it properly later
            currentIterator = intervalsForTraversal != null ? new FeatureIntervalIterator<>(intervalsForTraversal, featureReader, featureInput.getFeaturePath())
                    : featureReader.iterator();
            return currentIterator;
        } catch (final IOException e) {
            throw new GATKException("Error creating iterator over file " + featureInput.getFeaturePath(), e);
        }
    }

    /**
     * Gets an iterator over all Features in this data source that overlap the provided interval.
     * <p>
     * This operation is not affected by intervals provided via {@link #setIntervalsForTraversal(List)}.
     * <p>
     * Requires the backing file to have been indexed using the IndexFeatureFile tool, and to
     * be sorted in increasing order of start position for each contig.
     * <p>
     * Query results are cached to improve the performance of future queries during typical access
     * patterns. See notes to the class as a whole for a description of the caching strategy.
     * <p>
     * Calling this method potentially invalidates (closes) any other open iterator obtained
     * from this data source via a call to {@link #iterator}
     *
     * @param interval retrieve all Features overlapping this interval
     * @return an iterator over all Features in this data source that overlap the provided interval
     */
    @Override
    public Iterator<T> query(final SimpleInterval interval) {
        return queryAndPrefetch(interval).iterator();
    }

    /**
     * Returns a List of all Features in this data source that overlap the provided interval.
     * <p>
     * This operation is not affected by intervals provided via {@link #setIntervalsForTraversal(List)}.
     * <p>
     * Requires the backing file to have been indexed using the IndexFeatureFile tool, and to
     * be sorted in increasing order of start position for each contig.
     * <p>
     * Query results are cached to improve the performance of future queries during typical access
     * patterns. See notes to the class as a whole for a description of the caching strategy.
     * <p>
     * Calling this method potentially invalidates (closes) any other open iterator obtained
     * from this data source via a call to {@link #iterator}
     *
     * @param interval retrieve all Features overlapping this interval
     * @return a List of all Features in this data source that overlap the provided interval
     */
    public List<T> queryAndPrefetch(final SimpleInterval interval) {
        if (!supportsRandomAccess) {
            throw new UserException("Input " + featureInput.getFeaturePath() + " must support random access to enable queries by interval. " +
                    "If it's a file, please index it using the bundled tool " + IndexFeatureFile.class.getSimpleName());
        }

        // If the query can be satisfied using existing cache contents, prepare for retrieval
        // by discarding all Features at the beginning of the cache that end before the start
        // of our query interval.
        if (queryCache.cacheHit(interval)) {
            queryCache.trimToNewStartPosition(interval.getStart());
        }
        // Otherwise, we have a cache miss, so go to disk to refill our cache.
        else {
            refillQueryCache(interval);
        }

        // Return the subset of our cache that overlaps our query interval
        return queryCache.getCachedFeaturesUpToStopPosition(interval.getEnd());
    }

    /**
     * Refill our cache from disk after a cache miss. Will prefetch Features overlapping an additional
     * queryLookaheadBases bases after the end of the provided interval, in addition to those overlapping
     * the interval itself.
     * <p>
     * Calling this has the side effect of invalidating (closing) any currently-open iteration over
     * this data source.
     *
     * @param interval the query interval that produced a cache miss
     */
    private void refillQueryCache(final SimpleInterval interval) {
        // Tribble documentation states that having multiple iterators open simultaneously over the same FeatureReader
        // results in undefined behavior
        closeOpenIterationIfNecessary();

        // Expand the end of our query by the configured number of bases, in anticipation of probable future
        // queries with slightly larger start/stop positions.
        //
        // Note that it doesn't matter if we go off the end of the contig in the process, since
        // our reader's query operation is not aware of (and does not care about) contig boundaries.
        // Note: we use addExact to blow up on overflow rather than propagate negative results downstream
        final SimpleInterval queryInterval = new SimpleInterval(interval.getContig(), interval.getStart(), Math.addExact(interval.getEnd(), queryLookaheadBases));

        // Query iterator over our reader will be immediately closed after re-populating our cache
        try (final CloseableTribbleIterator<T> queryIter = featureReader.query(queryInterval.getContig(), queryInterval.getStart(), queryInterval.getEnd())) {
            queryCache.fill(queryIter, queryInterval);
        } catch (final IOException e) {
            throw new GATKException("Error querying file " + featureInput + " over interval " + interval, e);
        }
    }

    /**
     * Get the logical name of this data source.
     *
     * @return the logical name of this data source
     */
    public String getName() {
        return featureInput.getName();
    }

    /**
     * Gets the header associated with this data source
     *
     * @return header associated with this data source as an Object
     */
    public Object getHeader() {
        return featureReader.getHeader();
    }

    /**
     * Permanently close this data source, invalidating any open iteration over it, and making it invalid for future
     * iterations and queries.
     */
    @Override
    public void close() {
        closeOpenIterationIfNecessary();

        logger.debug(String.format("Cache statistics for FeatureInput %s:", featureInput));
        queryCache.printCacheStatistics();

        try {
            if (featureReader != null) {
                featureReader.close();
            }
        } catch (final IOException e) {
            throw new GATKException("Error closing Feature reader for input " + featureInput);
        }
    }

    /**
     * Close the iterator currently open over this data source, if there is one.
     */
    private void closeOpenIterationIfNecessary() {
        if (currentIterator != null) {
            currentIterator.close();
            currentIterator = null;
        }
    }
}<|MERGE_RESOLUTION|>--- conflicted
+++ resolved
@@ -242,7 +242,7 @@
      *                                 that produce this type of Feature. May be null, which results in an unrestricted search.
      * @param cloudPrefetchBuffer      MB size of caching/prefetching wrapper for the data, if on Google Cloud (0 to disable).
      * @param cloudIndexPrefetchBuffer MB size of caching/prefetching wrapper for the index, if on Google Cloud (0 to disable).
-     * @param reference                 the reference genome corresponding to the data to be read
+     * @param reference                Path to a reference. May be null. Needed only for reading from GenomicsDB.
      */
     public FeatureDataSource(final FeatureInput<T> featureInput, final int queryLookaheadBases, final Class<? extends Feature> targetFeatureType,
                              final int cloudPrefetchBuffer, final int cloudIndexPrefetchBuffer, final Path reference) {
@@ -260,11 +260,7 @@
      *                                 that produce this type of Feature. May be null, which results in an unrestricted search.
      * @param cloudPrefetchBuffer      MB size of caching/prefetching wrapper for the data, if on Google Cloud (0 to disable).
      * @param cloudIndexPrefetchBuffer MB size of caching/prefetching wrapper for the index, if on Google Cloud (0 to disable).
-<<<<<<< HEAD
      * @param genomicsDBOptions         options and info for reading from a GenomicsDB; may be null
-=======
-     * @param genomicsDBOptions         options and info for reading from a GenomicsDB
->>>>>>> e54fe367
      */
     public FeatureDataSource(final FeatureInput<T> featureInput, final int queryLookaheadBases, final Class<? extends Feature> targetFeatureType,
                              final int cloudPrefetchBuffer, final int cloudIndexPrefetchBuffer, final GenomicsDBOptions genomicsDBOptions) {
@@ -313,21 +309,14 @@
                                                                          final Function<SeekableByteChannel, SeekableByteChannel> cloudIndexWrapper,
                                                                          final GenomicsDBOptions genomicsDBOptions) {
         if (IOUtils.isGenomicsDBPath(featureInput.getFeaturePath())) {
-<<<<<<< HEAD
             Utils.nonNull(genomicsDBOptions);
-=======
->>>>>>> e54fe367
             try {
                 if (genomicsDBOptions.getReference() == null) {
                     throw new UserException.MissingReference("You must provide a reference if you want to load from GenomicsDB");
                 }
                 try {
                     final File referenceAsFile = genomicsDBOptions.getReference().toFile();
-<<<<<<< HEAD
                     return (FeatureReader<T>)getGenomicsDBFeatureReader(featureInput, referenceAsFile, genomicsDBOptions);
-=======
-                    return (FeatureReader<T>)getGenomicsDBFeatureReader(featureInput, referenceAsFile, genomicsDBOptions.doCallGenotypes());
->>>>>>> e54fe367
                 } catch (final UnsupportedOperationException e){
                     throw new UserException.BadInput("GenomicsDB requires that the reference be a local file.", e);
                 }
@@ -388,11 +377,7 @@
         }
     }
 
-<<<<<<< HEAD
     protected static FeatureReader<VariantContext> getGenomicsDBFeatureReader(final GATKPathSpecifier path, final File reference, final GenomicsDBOptions genomicsDBOptions) {
-=======
-    protected static FeatureReader<VariantContext> getGenomicsDBFeatureReader(final GATKPathSpecifier path, final File reference, final boolean callGenotypes) {
->>>>>>> e54fe367
         final String workspace = IOUtils.getGenomicsDBAbsolutePath(path) ;
         if (workspace == null) {
             throw new IllegalArgumentException("Trying to create a GenomicsDBReader from  non-GenomicsDB inputpath " + path);
@@ -408,11 +393,7 @@
 
         try {
             final GenomicsDBExportConfiguration.ExportConfiguration exportConfigurationBuilder =
-<<<<<<< HEAD
                     createExportConfiguration(reference, workspace, callsetJson, vidmapJson, vcfHeader, genomicsDBOptions);
-=======
-                    createExportConfiguration(reference, workspace, callsetJson, vidmapJson, vcfHeader, callGenotypes);
->>>>>>> e54fe367
             return new GenomicsDBFeatureReader<>(exportConfigurationBuilder, new BCF2Codec(), Optional.empty());
         } catch (final IOException e) {
             throw new UserException("Couldn't create GenomicsDBFeatureReader", e);
