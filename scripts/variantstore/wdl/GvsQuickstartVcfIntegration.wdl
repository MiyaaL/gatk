--- conflicted
+++ resolved
@@ -10,12 +10,8 @@
         String expected_output_prefix
         Boolean use_VQSR_lite = true
         Boolean extract_do_not_filter_override = true
-<<<<<<< HEAD
         Boolean use_compressed_references = false
-=======
         Boolean process_vcf_headers = false
->>>>>>> 6529d8e2
-
         String drop_state = "FORTY"
         String dataset_suffix
         Boolean is_wgs = true
@@ -86,11 +82,8 @@
             project_id = project_id,
             gatk_override = if (use_default_dockers) then none else select_first([gatk_override, BuildGATKJar.jar]),
             use_classic_VQSR = !use_VQSR_lite,
-<<<<<<< HEAD
             use_compressed_references = use_compressed_references,
-=======
             process_vcf_headers = process_vcf_headers,
->>>>>>> 6529d8e2
             extract_output_file_base_name = "quickit",
             filter_set_name = "quickit",
             extract_table_prefix = "quickit",
